cabal-version: 2.2
name:          stack2cabal
version:       1.0.7
synopsis:
  Convert stack projects to cabal.project + cabal.project.freeze

license:       GPL-3.0-or-later
license-file:  LICENSE
author:        Tseen She
maintainer:    Tseen She
copyright:     2018 Tseen She
bug-reports:   https://gitlab.com/tseenshe/stack2cabal/merge_requests
tested-with:   GHC ^>=8.2.2 || ^>=8.4.4 || ^>=8.6.5
category:      Building
description:
  Convert @stack.yaml@ \/ @package.yaml@ to @cabal.project@ \/ @cabal.project.freeze@\/ @*.cabal@.

-- https://www.haskell.org/cabal/users-guide/cabal-projectindex.html

flag ghcflags
  description: Generate .ghc.flags files during compilation
  manual:      True
  default:     False

common deps
  build-depends:
    , base             >=4.10    && <5.0
    , bytestring
    , Cabal            >=2.2     && <3.1
    , containers
    , directory
    , extra            ^>=1.6.13
    , filepath
    , hpack            ^>=0.31.0 || ^>= 0.32.0 || ^>= 0.33.0
<<<<<<< HEAD
    , HsYAML           ^>=0.1.1.2 && < 0.2.0.0
=======
    , HsYAML           >=0.2 && <0.3
>>>>>>> 9c352382
    , http-client      ^>=0.5.14 || ^>=0.6.0
    , http-client-tls  ^>=0.3.5.3
    , optparse-applicative ^>= 0.15
    , text             ^>=1.2.3.1

  if flag(ghcflags)
    build-tool-depends: hsinspect:hsinspect
    build-depends: ghcflags
    ghc-options: -fplugin GhcFlags.Plugin

  ghc-options:      -Wall -Werror=missing-home-modules
  default-language: Haskell2010

executable stack2cabal
  import:         deps
  hs-source-dirs: exe
  main-is:        Main.hs
  build-depends:  stack2cabal
  ghc-options:    -threaded

library
  import:          deps
  hs-source-dirs:  lib

  -- cabal-fmt: expand lib
  exposed-modules:
    StackageToHackage.Hackage
    StackageToHackage.Stackage<|MERGE_RESOLUTION|>--- conflicted
+++ resolved
@@ -32,11 +32,7 @@
     , extra            ^>=1.6.13
     , filepath
     , hpack            ^>=0.31.0 || ^>= 0.32.0 || ^>= 0.33.0
-<<<<<<< HEAD
-    , HsYAML           ^>=0.1.1.2 && < 0.2.0.0
-=======
     , HsYAML           >=0.2 && <0.3
->>>>>>> 9c352382
     , http-client      ^>=0.5.14 || ^>=0.6.0
     , http-client-tls  ^>=0.3.5.3
     , optparse-applicative ^>= 0.15
